/*
 * This file and its contents are licensed under the Timescale License.
 * Please see the included NOTICE for copyright information and
 * LICENSE-TIMESCALE for a copy of the license.
 */

/*
 * This file contains source code that was copied and/or modified from the
 * PostgreSQL database, which is licensed under the open-source PostgreSQL
 * License. Please see the NOTICE at the top level directory for a copy of
 * the PostgreSQL License.
 */
#include <postgres.h>
#include <access/xact.h>
#include <access/reloptions.h>
#include <catalog/pg_foreign_server.h>
#include <catalog/pg_user_mapping.h>
#include <commands/defrem.h>
#include <foreign/foreign.h>
#include <libpq-events.h>
#include <libpq/libpq.h>
#include <mb/pg_wchar.h>
#include <miscadmin.h>
#include <nodes/makefuncs.h>
#include <port.h>
#include <postmaster/postmaster.h>
#include <utils/builtins.h>
#include <utils/fmgrprotos.h>
#include <utils/inval.h>
#include <utils/guc.h>
#include <utils/syscache.h>

#include <annotations.h>
#include <dist_util.h>
#include <errors.h>
#include <extension_constants.h>
#include <guc.h>
#ifdef USE_TELEMETRY
#include <telemetry/telemetry_metadata.h>
#endif
#include "connection.h"
#include "data_node.h"
#include "debug_point.h"
#include "utils.h"
#include "ts_catalog/metadata.h"
#include "config.h"

/*
 * Connection library for TimescaleDB.
 *
 * This library file contains convenience functionality around the libpq
 * API. The major additional functionality offered includes:
 *
 * - libpq object lifecycles are tied to transactions (connections and
 *   results). This ensures that there are no memory leaks caused by libpq
 *   objects after a transaction completes.
 * - connection configuration suitable for TimescaleDB.
 *
 * NOTE that it is strongly adviced that connection-related functions do not
 * throw exceptions with, e.g., elog(ERROR). While exceptions can be caught
 * with PG_TRY-CATCH for cleanup, it is not possible to safely continue the
 * transaction that threw the exception as if no error occurred (see the
 * following post if unconvinced:
 * https://www.postgresql.org/message-id/27190.1508727890%40sss.pgh.pa.us).
 *
 * In some cases, we need to be able to continue a transaction even if a
 * connection fails. One example is the removal of a data node, which must be
 * able to proceed even if the node is no longer available to respond to a
 * connection. Another example is performing a liveness check for node status.
 *
 * Therefore, it is best that defer throwing exceptions to high-level
 * functions that know when it is appropriate.
 */

/* for assigning cursor numbers and prepared statement numbers */
static unsigned int cursor_number = 0;
static unsigned int prep_stmt_number = 0;
static RemoteConnectionStats connstats = { 0 };

static int eventproc(PGEventId eventid, void *eventinfo, void *data);

TSConnectionId
remote_connection_id(const Oid server_oid, const Oid user_oid)
{
	TSConnectionId id = { .server_id = server_oid, .user_id = user_oid };
	return id;
}

void
remote_connection_id_set(TSConnectionId *const id, Oid const server_oid, Oid const user_oid)
{
	id->server_id = server_oid;
	id->user_id = user_oid;
}

/*
 * A simple circular list implementation for tracking libpq connection and
 * result objects. We can't use pg_list here since it is bound to PostgreSQL's
 * memory management system, while libpq is not.
 */
typedef struct ListNode
{
	struct ListNode *next;
	struct ListNode *prev;
} ListNode;

#define IS_DETACHED_ENTRY(entry) ((entry)->next == NULL && (entry)->prev == NULL)

/*
 * Detach a list node.
 *
 * Detaches a list node from the list, unless it is the anchor/head (which is
 * a no-op).
 */
static inline void
list_detach(ListNode *entry)
{
	ListNode *prev = entry->prev;
	ListNode *next = entry->next;

	next->prev = prev;
	prev->next = next;
	/* Clear entry fields */
	entry->prev = NULL;
	entry->next = NULL;
}

/*
 * Insert a list node entry after the prev node.
 */
static inline void
list_insert_after(ListNode *entry, ListNode *prev)
{
	ListNode *next = prev->next;

	next->prev = entry;
	entry->next = next;
	entry->prev = prev;
	prev->next = entry;
}

/*
 * List entry that holds a PGresult object.
 */
typedef struct ResultEntry
{
	struct ListNode ln;		  /* Must be first entry */
	TSConnection *conn;		  /* The connection the result was created on */
	SubTransactionId subtxid; /* The subtransaction ID that created this result, if any. */
	PGresult *result;
} ResultEntry;

typedef struct TSConnection
{
	ListNode ln;		/* Must be first entry */
	PGconn *pg_conn;	/* PostgreSQL connection */
	bool closing_guard; /* Guard against calling PQfinish() directly on PGconn */
	TSConnectionStatus status;
	NameData node_name;		  /* Associated data node name */
	char *tz_name;			  /* Timezone name last sent over connection */
	bool autoclose;			  /* Set if this connection should automatically
							   * close at the end of the (sub-)transaction */
	SubTransactionId subtxid; /* The subtransaction ID that created this connection, if any. */
	int xact_depth;			  /* 0 => no transaction, 1 => main transaction, > 1 =>
							   * levels of subtransactions */
	bool xact_transitioning;  /* TRUE if connection is transitioning to
							   * another transaction state */
	ListNode results;		  /* Head of PGresult list */
	bool binary_copy;
} TSConnection;

/*
 * List of all connections we create. Used to auto-free connections and/or
 * PGresults at transaction end.
 */
static ListNode connections = { &connections, &connections };

static bool
fill_simple_error(TSConnectionError *err, int errcode, const char *errmsg, const TSConnection *conn)
{
	if (NULL == err)
		return false;

	MemSet(err, 0, sizeof(*err));

	err->errcode = errcode;
	err->msg = errmsg;
	err->host = pstrdup(PQhost(conn->pg_conn));
	err->nodename = pstrdup(NameStr(conn->node_name));

	return false;
}

static bool
fill_connection_error(TSConnectionError *err, int errcode, const char *errmsg,
					  const TSConnection *conn)
{
	if (NULL == err)
		return false;

	fill_simple_error(err, errcode, errmsg, conn);
	err->connmsg = pstrdup(PQerrorMessage(conn->pg_conn));

	return false;
}

static char *
get_error_field_copy(const PGresult *res, int fieldcode)
{
	const char *msg = PQresultErrorField(res, fieldcode);

	if (NULL == msg)
		return NULL;
	return pchomp(msg);
}

/*
 * Convert libpq error severity to local error level.
 */
static int
severity_to_elevel(const char *severity)
{
	/* According to https://www.postgresql.org/docs/current/libpq-exec.html,
	 * libpq only returns the severity levels listed below. */
	static const struct
	{
		const char *severity;
		int elevel;
	} severity_levels[] = { {
								.severity = "ERROR",
								.elevel = ERROR,
							},
							{
								.severity = "FATAL",
								.elevel = FATAL,
							},
							{
								.severity = "PANIC",
								.elevel = PANIC,
							},
							{
								.severity = "WARNING",
								.elevel = WARNING,
							},
							{
								.severity = "NOTICE",
								.elevel = NOTICE,
							},
							{
								.severity = "DEBUG",
								.elevel = DEBUG1,
							},
							{
								.severity = "INFO",
								.elevel = INFO,
							},
							{
								.severity = "LOG",
								.elevel = LOG,
							},
							/* End marker */
							{
								.severity = NULL,
								.elevel = 0,
							} };
	int i;

	if (NULL == severity)
		return 0;

	i = 0;

	while (NULL != severity_levels[i].severity)
	{
		if (strcmp(severity_levels[i].severity, severity) == 0)
			return severity_levels[i].elevel;
		i++;
	}

	pg_unreachable();

	return ERROR;
}

/*
 * Fill a connection error based on the result of a remote query.
 */
static bool
fill_result_error(TSConnectionError *err, int errcode, const char *errmsg, const PGresult *res)
{
	const ResultEntry *entry = PQresultInstanceData(res, eventproc);
	const char *sqlstate;

	if (NULL == err || NULL == res || NULL == entry)
	{
		if (err)
		{
			MemSet(err, 0, sizeof(*err));
			err->errcode = errcode;
			err->msg = errmsg;
			err->nodename = "";
		}
		return false;
	}

	Assert(entry->conn);

	fill_simple_error(err, errcode, errmsg, entry->conn);
	err->remote.elevel = severity_to_elevel(PQresultErrorField(res, PG_DIAG_SEVERITY_NONLOCALIZED));
	err->remote.sqlstate = get_error_field_copy(res, PG_DIAG_SQLSTATE);
	err->remote.msg = get_error_field_copy(res, PG_DIAG_MESSAGE_PRIMARY);
	err->remote.detail = get_error_field_copy(res, PG_DIAG_MESSAGE_DETAIL);
	err->remote.hint = get_error_field_copy(res, PG_DIAG_MESSAGE_HINT);
	err->remote.context = get_error_field_copy(res, PG_DIAG_CONTEXT);
	err->remote.stmtpos = get_error_field_copy(res, PG_DIAG_STATEMENT_POSITION);
	if (err->remote.msg == NULL)
		err->remote.msg = pstrdup(PQresultErrorMessage(res));

	sqlstate = err->remote.sqlstate;

	if (sqlstate && strlen(sqlstate) == 5)
		err->remote.errcode =
			MAKE_SQLSTATE(sqlstate[0], sqlstate[1], sqlstate[2], sqlstate[3], sqlstate[4]);
	else
		err->remote.errcode = ERRCODE_INTERNAL_ERROR;

	return false;
}

/*
 * The following event handlers make sure all PGresult are freed with
 * PQClear() when its parent connection is closed.
 *
 * It is still recommended to explicitly call PGclear() or
 * remote_connection_result_close(), however, especially when PGresults are
 * created in a tight loop (e.g., when scanning many tuples on a remote
 * table).
 */
#define EVENTPROC_FAILURE 0
#define EVENTPROC_SUCCESS 1

static void
remote_connection_free(TSConnection *conn)
{
	if (NULL != conn->tz_name)
		free(conn->tz_name);

	free(conn);
}

/*
 * Invoked on PQfinish(conn). Frees all PGresult objects created on the
 * connection, apart from those already freed with PQclear().
 */
static int
handle_conn_destroy(PGEventConnDestroy *event)
{
	TSConnection *conn = PQinstanceData(event->conn, eventproc);
	unsigned int results_count = 0;
	ListNode *curr;

	Assert(NULL != conn);
	Assert(conn->closing_guard);

	curr = conn->results.next;

	while (curr != &conn->results)
	{
		ResultEntry *entry = (ResultEntry *) curr;
		PGresult *result = entry->result;

		curr = curr->next;
		PQclear(result);
		/* No need to free curr here since PQclear will invoke
		 * handle_result_destroy() which will free it */
		results_count++;
	}

	conn->pg_conn = NULL;
	list_detach(&conn->ln);

	if (results_count > 0)
		elog(DEBUG3, "cleared %u result objects on connection %p", results_count, conn);

	connstats.connections_closed++;

	if (!conn->closing_guard)
	{
		ereport(WARNING,
				(errcode(ERRCODE_CONNECTION_EXCEPTION), errmsg("invalid closing of connection")));
		remote_connection_free(conn);
	}

	return EVENTPROC_SUCCESS;
}

/*
 * Invoked on PQgetResult(conn). Adds the PGresult to the list in the parent
 * TSConnection.
 */
static int
handle_result_create(PGEventResultCreate *event)
{
	TSConnection *conn = PQinstanceData(event->conn, eventproc);
	ResultEntry *entry;

	Assert(NULL != conn);

	/* We malloc this (instead of palloc) since bound PGresult, which also
	 * lives outside PostgreSQL's memory management. */
	entry = malloc(sizeof(ResultEntry));

	if (NULL == entry)
		return EVENTPROC_FAILURE;

	MemSet(entry, 0, sizeof(ResultEntry));
	entry->ln.next = entry->ln.prev = NULL;
	entry->conn = conn;
	entry->result = event->result;
	entry->subtxid = GetCurrentSubTransactionId();

	/* Add entry as new head and set instance data */
	list_insert_after(&entry->ln, &conn->results);
	PQresultSetInstanceData(event->result, eventproc, entry);

	elog(DEBUG3,
		 "created result %p on connection %p subtxid %u",
		 event->result,
		 conn,
		 entry->subtxid);

	connstats.results_created++;

	return EVENTPROC_SUCCESS;
}

/*
 * Invoked on PQclear(result). Removes the PGresult from the list in the
 * parent TSConnection.
 */
static int
handle_result_destroy(PGEventResultDestroy *event)
{
	ResultEntry *entry = PQresultInstanceData(event->result, eventproc);

	Assert(NULL != entry);

	/* Detach entry */
	list_detach(&entry->ln);

	elog(DEBUG3, "destroyed result %p for subtxnid %u", entry->result, entry->subtxid);

	free(entry);

	connstats.results_cleared++;

	return EVENTPROC_SUCCESS;
}

/*
 * Main event handler invoked when events happen on a PGconn.
 *
 * According to the libpq API, the function should return a non-zero value if
 * it succeeds and zero if it fails. We use EVENTPROC_SUCCESS and
 * EVENTPROC_FAILURE in place of these two options.
 */
static int
eventproc(PGEventId eventid, void *eventinfo, void *data)
{
	int res = EVENTPROC_SUCCESS;

	switch (eventid)
	{
		case PGEVT_CONNDESTROY:
			res = handle_conn_destroy((PGEventConnDestroy *) eventinfo);
			break;
		case PGEVT_RESULTCREATE:
			res = handle_result_create((PGEventResultCreate *) eventinfo);
			break;
		case PGEVT_RESULTDESTROY:
			res = handle_result_destroy((PGEventResultDestroy *) eventinfo);
			break;
		default:
			/* Not of interest, so return success */
			break;
	}

	return res;
}

static PQconninfoOption *
get_libpq_options()
{
	/* make static to fetch once per backend */
	static PQconninfoOption *libpq_options = NULL;

	if (libpq_options == NULL)
	{
		/* Note that the options array is Malloc'ed */
		libpq_options = PQconndefaults();
	}

	if (libpq_options == NULL)
	{
		/* probably OOM */
		elog(ERROR, "could not get default libpq options");
	}

	return libpq_options;
}

static void
unset_libpq_envvar(void)
{
	PQconninfoOption *lopt;
	PQconninfoOption *options = PQconndefaults();

	Assert(options != NULL);

	/* Explicitly unset all libpq environment variables.
	 *
	 * By default libpq uses environment variables as a fallback
	 * to specify connection options, potentially they could be in
	 * a conflict with PostgreSQL variables and introduce
	 * security risks.
	 */
	for (lopt = options; lopt->keyword; lopt++)
	{
		if (lopt->envvar)
			unsetenv(lopt->envvar);
	}

	PQconninfoFree(options);
}

static bool
is_libpq_option(const char *keyword, char **display_option)
{
	PQconninfoOption *lopt;

	for (lopt = get_libpq_options(); lopt->keyword; lopt++)
	{
		if (strcmp(lopt->keyword, keyword) == 0)
		{
			if (display_option != NULL)
				*display_option = lopt->dispchar;
			return true;
		}
	}
	return false;
}

ConnOptionType
remote_connection_option_type(const char *keyword)
{
	char *display_option;

	if (!is_libpq_option(keyword, &display_option))
		return CONN_OPTION_TYPE_NONE;

	/* Hide debug options, as well as settings we override internally. */
	if (strchr(display_option, 'D') || strcmp(keyword, "fallback_application_name") == 0 ||
		strcmp(keyword, "client_encoding") == 0)
		return CONN_OPTION_TYPE_NONE;

	/*
	 * "user" and any secret options are allowed only on user mappings.
	 * Everything else is a data node option.
	 */
	if (strchr(display_option, '*') || strcmp(keyword, "user") == 0)
		return CONN_OPTION_TYPE_USER;

	return CONN_OPTION_TYPE_NODE;
}

bool
remote_connection_valid_user_option(const char *keyword)
{
	return remote_connection_option_type(keyword) == CONN_OPTION_TYPE_USER;
}

bool
remote_connection_valid_node_option(const char *keyword)
{
	return remote_connection_option_type(keyword) == CONN_OPTION_TYPE_NODE;
}

static int
extract_connection_options(List *defelems, const char **keywords, const char **values,
						   const char **user)
{
	ListCell *lc;
	int option_pos = 0;

	Assert(keywords != NULL);
	Assert(values != NULL);
	Assert(user != NULL);

	*user = NULL;
	foreach (lc, defelems)
	{
		DefElem *d = (DefElem *) lfirst(lc);

		if (is_libpq_option(d->defname, NULL))
		{
			keywords[option_pos] = d->defname;
			values[option_pos] = defGetString(d);
			if (strcmp(d->defname, "user") == 0)
			{
				Assert(*user == NULL);
				*user = values[option_pos];
			}
			option_pos++;
		}
	}

	return option_pos;
}

/*
 * Internal connection configure.
 *
 * This function will send internal configuration settings if they have
 * changed. It is used to pass on configuration settings before executing a
 * command requested by module users.
 *
 * ATTENTION! This function should *not* use
 * `remote_connection_exec_ok_command` since this function is called
 * indirectly whenever a remote command is executed, which would lead to
 * infinite recursion. Stick to `PQ*` functions.
 *
 * Returns true if the current configuration is OK (no change) or was
 * successfully applied, otherwise false.
 */
bool
remote_connection_configure_if_changed(TSConnection *conn)
{
	const char *local_tz_name = pg_get_timezone_name(session_timezone);
	bool success = true;

	/*
	 * We need to enforce the same timezone setting across nodes. Otherwise,
	 * we might get the wrong result when we push down things like
	 * date_trunc(text, timestamptz). To safely do that, we also need the
	 * timezone databases to be the same on all data nodes.
	 *
	 * We save away the timezone name so that we know what we last sent over
	 * the connection. If the time zone changed since last time we sent a
	 * command, we will send a SET TIMEZONE command with the new timezone
	 * first.
	 */
	if (conn->tz_name == NULL ||
		(local_tz_name && pg_strcasecmp(conn->tz_name, local_tz_name) != 0))
	{
		char *set_timezone_cmd = psprintf("SET TIMEZONE = '%s'", local_tz_name);
		PGresult *result = PQexec(conn->pg_conn, set_timezone_cmd);

		success = PQresultStatus(result) == PGRES_COMMAND_OK;
		PQclear(result);
		pfree(set_timezone_cmd);
		free(conn->tz_name);
		conn->tz_name = strdup(local_tz_name);
	}

	return success;
}

/*
 * Default options/commands to set on every new connection.
 *
 * Timezone is indirectly set with the first command executed.
 */
static const char *default_connection_options[] = {
	/*
	 * Force the search path to contain only pg_catalog, which will force
	 * functions to output fully qualified identifier names (i.e., they will
	 * include the schema).
	 */
	"SET search_path = pg_catalog",
	/*
	 * Set values needed to ensure unambiguous data output from remote.  (This
	 * logic should match what pg_dump does.  See also set_transmission_modes
	 * in fdw.c.)
	 */
	"SET datestyle = ISO",
	"SET intervalstyle = postgres",
	"SET extra_float_digits = 3",
	NULL,
};

/*
 * Issue SET commands to make sure remote session is configured properly.
 *
 * We do this just once at connection, assuming nothing will change the
 * values later.  Since we'll never send volatile function calls to the
 * remote, there shouldn't be any way to break this assumption from our end.
 * It's possible to think of ways to break it at the remote end, eg making a
 * foreign table point to a view that includes a set_config call --- but once
 * you admit the possibility of a malicious view definition, there are any
 * number of ways to break things.
 */
bool
remote_connection_configure(TSConnection *conn)
{
	const char *cmd;
	StringInfoData sql;
	PGresult *result;
	bool success = true;
	int i = 0;

	initStringInfo(&sql);

	while ((cmd = default_connection_options[i]) != NULL)
	{
		appendStringInfo(&sql, "%s;", cmd);
		i++;
	}

	result = PQexec(conn->pg_conn, sql.data);
	success = PQresultStatus(result) == PGRES_COMMAND_OK;
	PQclear(result);

	return success;
}

static TSConnection *
remote_connection_create(PGconn *pg_conn, bool processing, const char *node_name)
{
	TSConnection *conn = malloc(sizeof(TSConnection));
	int ret;

	if (NULL == conn)
		return NULL;

	MemSet(conn, 0, sizeof(TSConnection));

	/* Must register the event procedure before attaching any instance data */
	ret = PQregisterEventProc(pg_conn, eventproc, "remote connection", conn);

	if (ret == 0)
	{
		free(conn);
		return NULL;
	}

	ret = PQsetInstanceData(pg_conn, eventproc, conn);
	Assert(ret != 0);

	conn->ln.next = conn->ln.prev = NULL;
	conn->pg_conn = pg_conn;
	conn->closing_guard = false;
	remote_connection_set_status(conn, processing ? CONN_PROCESSING : CONN_IDLE);
	namestrcpy(&conn->node_name, node_name);
	conn->tz_name = NULL;
	conn->autoclose = true;
	conn->subtxid = GetCurrentSubTransactionId();
	conn->xact_depth = 0;
	conn->xact_transitioning = false;
	/* Initialize results head */
	conn->results.next = &conn->results;
	conn->results.prev = &conn->results;
	conn->binary_copy = false;
	list_insert_after(&conn->ln, &connections);

	elog(DEBUG3, "created connection %p", conn);
	connstats.connections_created++;

	return conn;
}

/*
 * Set the auto-close behavior.
 *
 * If set, the connection will be closed at the end of the (sub-)transaction
 * it was created on.
 *
 * The default value is on (true).
 *
 * Returns the previous setting.
 */
bool
remote_connection_set_autoclose(TSConnection *conn, bool autoclose)
{
	bool old = conn->autoclose;

	conn->autoclose = autoclose;
	return old;
}

int
remote_connection_xact_depth_get(const TSConnection *conn)
{
	Assert(conn->xact_depth >= 0);
	return conn->xact_depth;
}

int
remote_connection_xact_depth_inc(TSConnection *conn)
{
	Assert(conn->xact_depth >= 0);
	return ++conn->xact_depth;
}

int
remote_connection_xact_depth_dec(TSConnection *conn)
{
	Assert(conn->xact_depth > 0);
	return --conn->xact_depth;
}

void
remote_connection_xact_transition_begin(TSConnection *conn)
{
	Assert(!conn->xact_transitioning);
	conn->xact_transitioning = true;
}

void
remote_connection_xact_transition_end(TSConnection *conn)
{
	Assert(conn->xact_transitioning);
	conn->xact_transitioning = false;
}

bool
remote_connection_xact_is_transitioning(const TSConnection *conn)
{
	return conn->xact_transitioning;
}

PGconn *
remote_connection_get_pg_conn(const TSConnection *conn)
{
	Assert(conn != NULL);
	return conn->pg_conn;
}

bool
remote_connection_is_processing(const TSConnection *conn)
{
	Assert(conn != NULL);
	return conn->status != CONN_IDLE;
}

void
remote_connection_set_status(TSConnection *conn, TSConnectionStatus status)
{
	Assert(conn != NULL);
	conn->status = status;
}

TSConnectionStatus
remote_connection_get_status(const TSConnection *conn)
{
	return conn->status;
}

const char *
remote_connection_node_name(const TSConnection *conn)
{
	return NameStr(conn->node_name);
}

void
remote_connection_get_error(const TSConnection *conn, TSConnectionError *err)
{
	fill_connection_error(err, ERRCODE_CONNECTION_FAILURE, "", conn);
}

void
remote_connection_get_result_error(const PGresult *res, TSConnectionError *err)
{
	fill_result_error(err, ERRCODE_CONNECTION_EXCEPTION, "", res);
}

/*
 * Execute a remote command.
 *
 * Like PQexec, which this functions uses internally, the PGresult returned
 * describes only the last command executed in a multi-command string.
 */
PGresult *
remote_connection_exec(TSConnection *conn, const char *cmd)
{
	PGresult *res;

	if (!remote_connection_configure_if_changed(conn))
	{
		res = PQmakeEmptyPGresult(conn->pg_conn, PGRES_FATAL_ERROR);
		PQfireResultCreateEvents(conn->pg_conn, res);
		return res;
	}

	res = PQexec(conn->pg_conn, cmd);

	/*
	 * Workaround for the libpq disconnect case.
	 *
	 * libpq disconnect will create an result object without creating
	 * events, which is usually done for a regular errors.
	 *
	 * In order to be compatible with our error handling code, force
	 * create result event, if the result object does not have
	 * it already.
	 */
	if (res)
	{
		ExecStatusType status = PQresultStatus(res);
		ResultEntry *entry = PQresultInstanceData(res, eventproc);

		if (status == PGRES_FATAL_ERROR && entry == NULL)
			PQfireResultCreateEvents(conn->pg_conn, res);
	}
	return res;
}

/*
 * Must be a macro since va_start() must be called in the function that takes
 * a variable number of arguments.
 */
#define stringinfo_va(fmt, sql)                                                                    \
	do                                                                                             \
	{                                                                                              \
		initStringInfo((sql));                                                                     \
		for (;;)                                                                                   \
		{                                                                                          \
			va_list args;                                                                          \
			int needed;                                                                            \
			va_start(args, fmt);                                                                   \
			needed = appendStringInfoVA((sql), fmt, args);                                         \
			va_end(args);                                                                          \
			if (needed == 0)                                                                       \
				break;                                                                             \
			/* Increase the buffer size and try again. */                                          \
			enlargeStringInfo((sql), needed);                                                      \
		}                                                                                          \
	} while (0);

/*
 * Execute a remote command.
 *
 * Like remote_connection_exec but takes a variable number of arguments.
 */
PGresult *
remote_connection_execf(TSConnection *conn, const char *fmt, ...)
{
	PGresult *res;
	StringInfoData sql;

	stringinfo_va(fmt, &sql);
	res = remote_connection_exec(conn, sql.data);
	pfree(sql.data);

	return res;
}

PGresult *
remote_connection_queryf_ok(TSConnection *conn, const char *fmt, ...)
{
	StringInfoData sql;
	PGresult *res;

	stringinfo_va(fmt, &sql);
	res = remote_result_query_ok(remote_connection_exec(conn, sql.data));
	pfree(sql.data);
	return res;
}

PGresult *
remote_connection_query_ok(TSConnection *conn, const char *query)
{
	return remote_result_query_ok(remote_connection_exec(conn, query));
}

void
remote_connection_cmd_ok(TSConnection *conn, const char *cmd)
{
	remote_result_cmd_ok(remote_connection_exec(conn, cmd));
}

void
remote_connection_cmdf_ok(TSConnection *conn, const char *fmt, ...)
{
	StringInfoData sql;

	stringinfo_va(fmt, &sql);
	remote_result_cmd_ok(remote_connection_exec(conn, sql.data));
	pfree(sql.data);
}

static PGresult *
remote_result_ok(PGresult *res, ExecStatusType expected)
{
	if (PQresultStatus(res) != expected)
		remote_result_elog(res, ERROR);

	return res;
}

void
remote_result_cmd_ok(PGresult *res)
{
	PQclear(remote_result_ok(res, PGRES_COMMAND_OK));
}

PGresult *
remote_result_query_ok(PGresult *res)
{
	return remote_result_ok(res, PGRES_TUPLES_OK);
}

/**
 * Validate extension version.
 */
void
remote_validate_extension_version(TSConnection *conn, const char *data_node_version)
{
	bool old_version;

	if (!dist_util_is_compatible_version(data_node_version, TIMESCALEDB_VERSION, &old_version))
		ereport(ERROR,
				(errcode(ERRCODE_TS_DATA_NODE_INVALID_CONFIG),
				 errmsg("remote PostgreSQL instance has an incompatible timescaledb extension "
						"version"),
				 errdetail_internal("Access node version: %s, remote version: %s.",
									TIMESCALEDB_VERSION_MOD,
									data_node_version)));
	if (old_version)
		ereport(WARNING,
				(errmsg("remote PostgreSQL instance has an outdated timescaledb extension version"),
				 errdetail_internal("Access node version: %s, remote version: %s.",
									TIMESCALEDB_VERSION_MOD,
									data_node_version)));
}

/*
 * Check timescaledb extension version on a data node.
 *
 * Compare remote connection extension version with the one installed
 * locally on the access node.
 *
 * Return false if extension is not found, true otherwise.
 */
bool
remote_connection_check_extension(TSConnection *conn)
{
	PGresult *res;

	res = remote_connection_execf(conn,
								  "SELECT extversion FROM pg_extension WHERE extname = %s",
								  quote_literal_cstr(EXTENSION_NAME));

	/* Just to capture any bugs in the SELECT above */
	Assert(PQnfields(res) == 1);

	switch (PQntuples(res))
	{
		case 0: /* extension does not exists */
			PQclear(res);
			return false;

		case 1:
			break;

		default: /* something strange happend */
			ereport(WARNING,
					(errcode(ERRCODE_TS_DATA_NODE_INVALID_CONFIG),
					 errmsg("more than one TimescaleDB extension loaded")));
			break;
	}

	/* validate extension version on data node and make sure that it is
	 * compatible */
	remote_validate_extension_version(conn, PQgetvalue(res, 0, 0));

	PQclear(res);
	return true;
}

/*
 * Configure remote connection using current instance UUID.
 *
 * This allows remote side to reason about whether this connection has been
 * originated by access node.
 *
 * Returns true on success and false on error, in which case the optional
 * errmsg parameter can be used to retrieve an error message.
 */
static bool
remote_connection_set_peer_dist_id(TSConnection *conn)
{
	bool isnull;
	Datum uuid = ts_metadata_get_value(METADATA_UUID_KEY_NAME, UUIDOID, &isnull);
	Datum id_string = DirectFunctionCall1(uuid_out, uuid);
	PGresult *res;
	bool success = true;

	res = remote_connection_execf(conn,
								  "SELECT * FROM _timescaledb_internal.set_peer_dist_id('%s')",
								  DatumGetCString(id_string));
	success = PQresultStatus(res) == PGRES_TUPLES_OK;
	PQclear(res);

	return success;
}

/* fallback_application_name, client_encoding, end marker */
#define REMOTE_CONNECTION_SESSION_OPTIONS_N 3

/* passfile */
#define REMOTE_CONNECTION_PASSWORD_OPTIONS_N 1

/* sslmode, sslrootcert, sslcert, sslkey */
#define REMOTE_CONNECTION_SSL_OPTIONS_N 4

#define REMOTE_CONNECTION_OPTIONS_TOTAL_N                                                          \
	(REMOTE_CONNECTION_SESSION_OPTIONS_N + REMOTE_CONNECTION_PASSWORD_OPTIONS_N +                  \
	 REMOTE_CONNECTION_SSL_OPTIONS_N)

/* default password file basename */
#define DEFAULT_PASSFILE_NAME "passfile"

static void
set_password_options(const char **keywords, const char **values, int *option_start)
{
	int option_pos = *option_start;

	/* Set user specified password file path using timescaledb.passfile or
	 * use default path assuming that the file is stored in the
	 * data directory */
	keywords[option_pos] = "passfile";
	if (ts_guc_passfile)
		values[option_pos] = ts_guc_passfile;
	else
		values[option_pos] = psprintf("%s/" DEFAULT_PASSFILE_NAME, DataDir);
	option_pos++;

	*option_start = option_pos;
}

typedef enum PathKind
{
	PATH_KIND_CRT,
	PATH_KIND_KEY
} PathKind;

/* Path description for human consumption */
static const char *path_kind_text[PATH_KIND_KEY + 1] = {
	[PATH_KIND_CRT] = "certificate",
	[PATH_KIND_KEY] = "private key",
};

/* Path extension string for file system */
static const char *path_kind_ext[PATH_KIND_KEY + 1] = {
	[PATH_KIND_CRT] = "crt",
	[PATH_KIND_KEY] = "key",
};

/*
 * Helper function to report error.
 *
 * This is needed to avoid code coverage reporting low coverage for error
 * cases in `make_user_path` that cannot be reached in normal situations.
 */
static void
report_path_error(PathKind path_kind, const char *user_name)
{
	elog(ERROR,
		 "cannot write %s for user \"%s\": path too long",
		 path_kind_text[path_kind],
		 user_name);
}

/*
 * Make a user path with the given extension and user name in a portable and
 * safe manner.
 *
 * We use MD5 to compute a filename for the user name, which allows all forms
 * of user names. It is not necessary for the function to be cryptographically
 * secure, only to have a low risk of collisions, and MD5 is fast and with a
 * low risk of collisions.
 *
 * Will return the resulting path, or abort with an error.
 */
static StringInfo
make_user_path(const char *user_name, PathKind path_kind)
{
	char ret_path[MAXPGPATH];
	char hexsum[33];
	StringInfo result;
	const char *errstr;

	pg_md5_hash_compat(user_name, strlen(user_name), hexsum, &errstr);

	if (strlcpy(ret_path, ts_guc_ssl_dir ? ts_guc_ssl_dir : DataDir, MAXPGPATH) > MAXPGPATH)
		report_path_error(path_kind, user_name);
	canonicalize_path(ret_path);

	if (!ts_guc_ssl_dir)
	{
		join_path_components(ret_path, ret_path, EXTENSION_NAME);
		join_path_components(ret_path, ret_path, "certs");
	}

	join_path_components(ret_path, ret_path, hexsum);

	result = makeStringInfo();
	appendStringInfo(result, "%s.%s", ret_path, path_kind_ext[path_kind]);
	return result;
}

static void
set_ssl_options(const char *user_name, const char **keywords, const char **values,
				int *option_start)
{
	int option_pos = *option_start;
	const char *ssl_enabled;
	const char *ssl_ca_file;

	ssl_enabled = GetConfigOption("ssl", true, false);

	if (!ssl_enabled || strcmp(ssl_enabled, "on") != 0)
		return;

#ifndef NDEBUG
	ssl_enabled = GetConfigOption("timescaledb.debug_enable_ssl", true, false);
	if (ssl_enabled && strcmp(ssl_enabled, "on") != 0)
	{
		keywords[option_pos] = "sslmode";
		values[option_pos] = "disable";
		option_pos++;
		*option_start = option_pos;
		return;
	}
#endif

	/* If SSL is enabled on AN then we assume it is also should be used for DN
	 * connections as well, otherwise we need to introduce some other way to
	 * control it */
	keywords[option_pos] = "sslmode";
	values[option_pos] = "require";
	option_pos++;

	ssl_ca_file = GetConfigOption("ssl_ca_file", true, false);

	/* Use ssl_ca_file as the root certificate when verifying the
	 * data node we connect to */
	if (ssl_ca_file)
	{
		keywords[option_pos] = "sslrootcert";
		values[option_pos] = ssl_ca_file;
		option_pos++;
	}

	/* Search for the user certificate in the user subdirectory of either
	 * timescaledb.ssl_dir or data directory. The user subdirectory is
	 * currently hardcoded. */

	keywords[option_pos] = "sslcert";
	values[option_pos] = make_user_path(user_name, PATH_KIND_CRT)->data;
	option_pos++;

	keywords[option_pos] = "sslkey";
	values[option_pos] = make_user_path(user_name, PATH_KIND_KEY)->data;
	option_pos++;

	*option_start = option_pos;
}

/*
 * Finish the connection and, optionally, save the connection error.
 */
static void
finish_connection(PGconn *conn, char **errmsg)
{
	if (NULL != errmsg)
	{
		if (NULL == conn)
			*errmsg = "invalid connection";
		else
			*errmsg = pchomp(PQerrorMessage(conn));
	}

	PQfinish(conn);
}

/*
 * Take options belonging to a foreign server and add additional default and
 * other user/ssl related options as appropriate
 */
static void
setup_full_connection_options(List *connection_options, const char ***all_keywords,
							  const char ***all_values)
{
	const char *user_name = NULL;
	const char **keywords;
	const char **values;
	int option_count;
	int option_pos;

	/*
	 * Construct connection params from generic options of ForeignServer
	 * and user. (Some of them might not be libpq options, in
	 * which case we'll just waste a few array slots.)  Add 3 extra slots
	 * for fallback_application_name, client_encoding, end marker.
	 * One additional slot to set passfile and 4 slots for ssl options.
	 */
	option_count = list_length(connection_options) + REMOTE_CONNECTION_OPTIONS_TOTAL_N;
	keywords = (const char **) palloc(option_count * sizeof(char *));
	values = (const char **) palloc(option_count * sizeof(char *));

	option_pos = extract_connection_options(connection_options, keywords, values, &user_name);

	if (NULL == user_name)
		user_name = GetUserNameFromId(GetUserId(), false);

	/* Use the extension name as fallback_application_name. */
	keywords[option_pos] = "fallback_application_name";
	values[option_pos] = EXTENSION_NAME;
	option_pos++;

	/* Set client_encoding so that libpq can convert encoding properly. */
	keywords[option_pos] = "client_encoding";
	values[option_pos] = GetDatabaseEncodingName();
	option_pos++;

	/* Set passfile options */
	set_password_options(keywords, values, &option_pos);

	/* Set client specific SSL connection options */
	set_ssl_options(user_name, keywords, values, &option_pos);

	/* Set end marker */
	keywords[option_pos] = values[option_pos] = NULL;
	Assert(option_pos <= option_count);

	*all_keywords = keywords;
	*all_values = values;
}

/*
 * This will only open a connection to a specific node, but not do anything
 * else. In particular, it will not perform any validation nor configure the
 * connection since it cannot know that it connects to a data node database or
 * not. For that, please use the `remote_connection_open_with_options`
 * function.
 */
TSConnection *
remote_connection_open_with_options_nothrow(const char *node_name, List *connection_options,
											char **errmsg)
{
	PGconn *volatile pg_conn = NULL;
	TSConnection *ts_conn;
	const char **keywords;
	const char **values;

	if (NULL != errmsg)
		*errmsg = NULL;

	setup_full_connection_options(connection_options, &keywords, &values);

	pg_conn = PQconnectdbParams(keywords, values, 0 /* Do not expand dbname param */);

	/* Cast to (char **) to silence warning with MSVC compiler */
	pfree((char **) keywords);
	pfree((char **) values);

	if (NULL == pg_conn)
		return NULL;

	if (PQstatus(pg_conn) != CONNECTION_OK)
	{
		finish_connection(pg_conn, errmsg);
		return NULL;
	}

	ts_conn = remote_connection_create(pg_conn, false, node_name);

	if (NULL == ts_conn)
		finish_connection(pg_conn, errmsg);

	return ts_conn;
}

/*
 * Opens a connection.
 *
 * Raw connections are not part of the transaction and do not have transactions
 * auto-started. They must be explicitly closed by
 * remote_connection_close. Note that connections are allocated using malloc
 * and so if you do not call remote_connection_close, you'll have a memory
 * leak. Note that the connection cache handles all of this for you so use
 * that if you can.
 */
TSConnection *
remote_connection_open_with_options(const char *node_name, List *connection_options,
									bool set_dist_id)
{
	char *err = NULL;
	TSConnection *conn =
		remote_connection_open_with_options_nothrow(node_name, connection_options, &err);

	if (NULL == conn)
		ereport(ERROR,
				(errcode(ERRCODE_SQLCLIENT_UNABLE_TO_ESTABLISH_SQLCONNECTION),
				 errmsg("could not connect to \"%s\"", node_name),
				 err == NULL ? 0 : errdetail_internal("%s", err)));

	/*
	 * Use PG_TRY block to ensure closing connection on error.
	 */
	PG_TRY();
	{
		Assert(NULL != conn->pg_conn);

		if (PQstatus(conn->pg_conn) != CONNECTION_OK)
			ereport(ERROR,
					(errcode(ERRCODE_SQLCLIENT_UNABLE_TO_ESTABLISH_SQLCONNECTION),
					 errmsg("could not connect to \"%s\"", node_name),
					 errdetail_internal("%s", pchomp(PQerrorMessage(conn->pg_conn)))));

		/* Prepare new session for use */
		if (!remote_connection_configure(conn))
			ereport(ERROR,
					(errcode(ERRCODE_SQLCLIENT_UNABLE_TO_ESTABLISH_SQLCONNECTION),
					 errmsg("could not configure remote connection to \"%s\"", node_name),
					 errdetail_internal("%s", PQerrorMessage(conn->pg_conn))));

		/* Check a data node extension version and show a warning
		 * message if it differs */
		remote_connection_check_extension(conn);

		if (set_dist_id)
		{
			/* Inform remote node about instance UUID */
			if (!remote_connection_set_peer_dist_id(conn))
				ereport(ERROR,
						(errcode(ERRCODE_SQLCLIENT_UNABLE_TO_ESTABLISH_SQLCONNECTION),
						 errmsg("could not set distributed ID for \"%s\"", node_name),
						 errdetail_internal("%s", PQerrorMessage(conn->pg_conn))));
		}
	}
	PG_CATCH();
	{
		/* Release PGconn data structure if we managed to create one */
		remote_connection_close(conn);
		PG_RE_THROW();
	}
	PG_END_TRY();

	return conn;
}

/*
 * Based on PG's GetUserMapping, but this version does not fail when a user
 * mapping is not found.
 */
static UserMapping *
get_user_mapping(Oid userid, Oid serverid)
{
	Datum datum;
	HeapTuple tp;
	bool isnull;
	UserMapping *um;

	tp = SearchSysCache2(USERMAPPINGUSERSERVER,
						 ObjectIdGetDatum(userid),
						 ObjectIdGetDatum(serverid));

	if (!HeapTupleIsValid(tp))
	{
		/* Not found for the specific user -- try PUBLIC */
		tp = SearchSysCache2(USERMAPPINGUSERSERVER,
							 ObjectIdGetDatum(InvalidOid),
							 ObjectIdGetDatum(serverid));
	}

	if (!HeapTupleIsValid(tp))
		return NULL;

	um = (UserMapping *) palloc(sizeof(UserMapping));
	um->umid = ((Form_pg_user_mapping) GETSTRUCT(tp))->oid;
	um->userid = userid;
	um->serverid = serverid;

	/* Extract the umoptions */
	datum = SysCacheGetAttr(USERMAPPINGUSERSERVER, tp, Anum_pg_user_mapping_umoptions, &isnull);
	if (isnull)
		um->options = NIL;
	else
		um->options = untransformRelOptions(datum);

	ReleaseSysCache(tp);

	return um;
}

static bool
options_contain(List *options, const char *key)
{
	ListCell *lc;

	foreach (lc, options)
	{
		DefElem *d = (DefElem *) lfirst(lc);

		if (strcmp(d->defname, key) == 0)
			return true;
	}

	return false;
}

/*
 * Add athentication info (username and optionally password) to the connection
 * options).
 */
List *
remote_connection_prepare_auth_options(const ForeignServer *server, Oid user_id)
{
	const UserMapping *um = get_user_mapping(user_id, server->serverid);
	List *options = list_copy(server->options);

	/* If a user mapping exists, then use the "user" and "password" options
	 * from the user mapping (we assume that these options exist, or the
	 * connection will later fail). Otherwise, just add the "user" and rely on
	 * other authentication mechanisms. */
	if (NULL != um)
		options = list_concat(options, um->options);

	if (!options_contain(options, "user"))
	{
		char *user_name = GetUserNameFromId(user_id, false);
		options = lappend(options, makeDefElem("user", (Node *) makeString(user_name), -1));
	}

	return options;
}

/*
 * Append the given string to the buffer, with suitable quoting for passing
 * the string as a value in a keyword/value pair in a libpq connection string.
 *
 * The implementation is based on libpq appendConnStrVal().
 */
static void
remote_connection_append_connstr_value(StringInfo buf, const char *str)
{
	const char *s;
	bool needquotes;

	/*
	 * If the string is one or more plain ASCII characters, no need to quote
	 * it. This is quite conservative, but better safe than sorry.
	 */
	needquotes = true;
	for (s = str; *s; s++)
	{
		if (!((*s >= 'a' && *s <= 'z') || (*s >= 'A' && *s <= 'Z') || (*s >= '0' && *s <= '9') ||
			  *s == '_' || *s == '.'))
		{
			needquotes = true;
			break;
		}
		needquotes = false;
	}

	if (needquotes)
	{
		appendStringInfoChar(buf, '\'');
		while (*str)
		{
			/* ' and \ must be escaped by to \' and \\ */
			if (*str == '\'' || *str == '\\')
				appendStringInfoChar(buf, '\\');

			appendStringInfoChar(buf, *str);
			str++;
		}
		appendStringInfoChar(buf, '\'');
	}
	else
		appendStringInfoString(buf, str);
}

char *
remote_connection_get_connstr(const char *node_name)
{
	ForeignServer *server;
	List *connection_options;
	const char **keywords;
	const char **values;
	StringInfoData connstr;
	StringInfoData connstr_escape;
	int i;

	server = data_node_get_foreign_server(node_name, ACL_NO_CHECK, false, false);
	connection_options = remote_connection_prepare_auth_options(server, GetUserId());
	setup_full_connection_options(connection_options, &keywords, &values);

	/* Cycle through the options and create the connection string */
	initStringInfo(&connstr);
	i = 0;
	while (keywords[i] != NULL)
	{
		appendStringInfo(&connstr, " %s=", keywords[i]);
		remote_connection_append_connstr_value(&connstr, values[i]);
		i++;
	}
	Assert(keywords[i] == NULL && values[i] == NULL);

	initStringInfo(&connstr_escape);
	enlargeStringInfo(&connstr_escape, connstr.len * 2 + 1);
	connstr_escape.len += PQescapeString(connstr_escape.data, connstr.data, connstr.len);

	/* Cast to (char **) to silence warning with MSVC compiler */
	pfree((char **) keywords);
	pfree((char **) values);
	pfree(connstr.data);

	return connstr_escape.data;
}

TSConnection *
remote_connection_open_by_id(TSConnectionId id)
{
	ForeignServer *server = GetForeignServer(id.server_id);
	List *connection_options = remote_connection_prepare_auth_options(server, id.user_id);

	return remote_connection_open_with_options(server->servername, connection_options, true);
}

TSConnection *
remote_connection_open(Oid server_id, Oid user_id)
{
	TSConnectionId id = remote_connection_id(server_id, user_id);

	return remote_connection_open_by_id(id);
}

/*
 * Open a connection without throwing and error.
 *
 * Returns the connection pointer on success. On failure NULL is returned and
 * the errmsg (if given) is used to return an error message.
 */
TSConnection *
remote_connection_open_nothrow(Oid server_id, Oid user_id, char **errmsg)
{
	ForeignServer *server = GetForeignServer(server_id);
	Oid fdwid = get_foreign_data_wrapper_oid(EXTENSION_FDW_NAME, false);
	List *connection_options;
	TSConnection *conn;

	if (server->fdwid != fdwid)
	{
		elog(WARNING, "invalid node type for \"%s\"", server->servername);
		return NULL;
	}

	connection_options = remote_connection_prepare_auth_options(server, user_id);
	conn =
		remote_connection_open_with_options_nothrow(server->servername, connection_options, errmsg);

	if (NULL == conn)
	{
		if (NULL != errmsg && NULL == *errmsg)
			*errmsg = "internal connection error";
		return NULL;
	}

	if (PQstatus(conn->pg_conn) != CONNECTION_OK || !remote_connection_set_peer_dist_id(conn))
	{
		if (NULL != errmsg)
			*errmsg = pchomp(PQerrorMessage(conn->pg_conn));
		remote_connection_close(conn);
		return NULL;
	}

	return conn;
}

#define PING_QUERY "SELECT 1"

bool
remote_connection_ping(const char *node_name)
{
	Oid server_id = get_foreign_server_oid(node_name, false);
	TSConnection *conn = remote_connection_open_nothrow(server_id, GetUserId(), NULL);
	bool success = false;

	if (NULL == conn)
		return false;

	if (PQstatus(conn->pg_conn) == CONNECTION_OK)
	{
		if (1 == PQsendQuery(conn->pg_conn, PING_QUERY))
		{
			PGresult *res = PQgetResult(conn->pg_conn);

			success = (PQresultStatus(res) == PGRES_TUPLES_OK);
			PQclear(res);
		}
	}

	remote_connection_close(conn);

	return success;
}

void
remote_connection_close(TSConnection *conn)
{
	Assert(conn != NULL);

	conn->closing_guard = true;

	if (NULL != conn->pg_conn)
		PQfinish(conn->pg_conn);

	/* Assert that PQfinish detached this connection from the global list of
	 * connections */
	Assert(IS_DETACHED_ENTRY(&conn->ln));

	remote_connection_free(conn);
}

/*
 * Assign a "unique" number for a cursor.
 *
 * TODO should this be moved into the session?
 *
 * These really only need to be unique per connection within a transaction.
 * For the moment we ignore the per-connection point and assign them across
 * all connections in the transaction, but we ask for the connection to be
 * supplied in case we want to refine that.
 *
 * Note that even if wraparound happens in a very long transaction, actual
 * collisions are highly improbable; just be sure to use %u not %d to print.
 */
unsigned int
remote_connection_get_cursor_number()
{
	return ++cursor_number;
}

void
remote_connection_reset_cursor_number()
{
	cursor_number = 0;
}

/*
 * Assign a "unique" number for a prepared statement.
 *
 * This works much like remote_connection_get_cursor_number, except that we never reset the counter
 * within a session.  That's because we can't be 100% sure we've gotten rid
 * of all prepared statements on all connections, and it's not really worth
 * increasing the risk of prepared-statement name collisions by resetting.
 */
unsigned int
remote_connection_get_prep_stmt_number()
{
	return ++prep_stmt_number;
}

#define MAX_CONN_WAIT_TIMEOUT_MS 60000

/*
 * Drain a connection of all data coming in and discard the results. Return
 * CONN_OK if all data is drained before the deadline expires.
 *
 * This is mainly used in abort processing. This result being returned
 * might be for a query that is being interrupted by transaction abort, or it might
 * be a query that was initiated as part of transaction abort to get the remote
 * side back to the appropriate state.
 *
 * It's not a huge problem if we throw an ERROR here, but if we get into error
 * recursion trouble, we'll end up slamming the connection shut, which will
 * necessitate failing the entire toplevel transaction even if subtransactions
 * were used.  Try to use WARNING where we can.
 *
 * end_time is the time at which we should give up and assume the remote
 * side is dead.
 */
TSConnectionResult
remote_connection_drain(TSConnection *conn, TimestampTz endtime, PGresult **result)
{
	volatile TSConnectionResult connresult = CONN_OK;
	PGresult *volatile last_res = NULL;
	PGconn *pg_conn = remote_connection_get_pg_conn(conn);

	/* In what follows, do not leak any PGresults on an error. */
	PG_TRY();
	{
		for (;;)
		{
			PGresult *res;

			while (PQisBusy(pg_conn))
			{
				int wc;
				TimestampTz now = GetCurrentTimestamp();
				long remaining_secs;
				int remaining_usecs;
				long cur_timeout_ms;

				/* If timeout has expired, give up, else get sleep time. */
				if (now >= endtime)
				{
					connresult = CONN_TIMEOUT;
					goto exit;
				}

				TimestampDifference(now, endtime, &remaining_secs, &remaining_usecs);

				/* To protect against clock skew, limit sleep to one minute. */
				cur_timeout_ms =
					Min(MAX_CONN_WAIT_TIMEOUT_MS, remaining_secs * USECS_PER_SEC + remaining_usecs);

				/* Sleep until there's something to do */
				wc = WaitLatchOrSocket(MyLatch,
									   WL_LATCH_SET | WL_SOCKET_READABLE | WL_EXIT_ON_PM_DEATH |
										   WL_TIMEOUT,
									   PQsocket(pg_conn),
									   cur_timeout_ms,
									   PG_WAIT_EXTENSION);
				ResetLatch(MyLatch);

				CHECK_FOR_INTERRUPTS();

				/* Data available in socket? */
				if ((wc & WL_SOCKET_READABLE) && (0 == PQconsumeInput(pg_conn)))
				{
					connresult = CONN_DISCONNECT;
					goto exit;
				}
			}

			res = PQgetResult(pg_conn);

			if (res == NULL)
			{
				/* query is complete */
				remote_connection_set_status(conn, CONN_IDLE);
				connresult = CONN_OK;
				break;
			}
			else if (PQresultStatus(res) == PGRES_COPY_OUT)
			{
				/*
				 * We are inside the COPY subprotocol, need to sychronize with
				 * the server.
				 */
				int end_res = PQendcopy(pg_conn);
				if (end_res != 0)
				{
					TSConnectionError err;
					remote_connection_get_error(conn, &err);
					remote_connection_error_elog(&err, WARNING);
				}
			}

			PQclear(last_res);
			last_res = res;
		}
	exit:;
	}
	PG_CATCH();
	{
		PQclear(last_res);
		PG_RE_THROW();
	}
	PG_END_TRY();

	switch (connresult)
	{
		case CONN_OK:
			if (last_res == NULL)
				connresult = CONN_NO_RESPONSE;
			else if (result != NULL)
				*result = last_res;
			else
				PQclear(last_res);
			break;
		case CONN_TIMEOUT:
		case CONN_DISCONNECT:
			PQclear(last_res);
			break;
		case CONN_NO_RESPONSE:
			Assert(last_res == NULL);
			break;
	}

	return connresult;
}

/*
 * Cancel the currently-in-progress query and ignore the result.  Returns true if we successfully
 * cancel the query and discard any pending result, and false if not.
 */
bool
remote_connection_cancel_query(TSConnection *conn)
{
	PGcancel *cancel;
	char errbuf[256];
	TimestampTz endtime;
	TSConnectionError err;
	bool success;

	if (!conn)
		return true;

	memset(&err, 0, sizeof(TSConnectionError));

	/*
	 * Catch exceptions so that we can ensure the status is IDLE after the
	 * cancel operation even in case of errors being thrown. Note that we
	 * cannot set the status before we drain, since the drain function needs
	 * to know the status (e.g., if the connection is in COPY_IN mode).
	 */
	PG_TRY();
	{
		if (conn->status == CONN_COPY_IN && !remote_connection_end_copy(conn, &err))
			remote_connection_error_elog(&err, WARNING);

		/*
		 * If it takes too long to cancel the query and discard the result, assume
		 * the connection is dead.
		 */
		endtime = TimestampTzPlusMilliseconds(GetCurrentTimestamp(), 30000);

		/*
		 * Issue cancel request.  Unfortunately, there's no good way to limit the
		 * amount of time that we might block inside PQcancel().
		 */
		if ((cancel = PQgetCancel(conn->pg_conn)))
		{
			if (!PQcancel(cancel, errbuf, sizeof(errbuf)))
			{
				ereport(WARNING,
						(errcode(ERRCODE_CONNECTION_FAILURE),
						 errmsg("could not send cancel request: %s", errbuf)));
				PQfreeCancel(cancel);
				remote_connection_set_status(conn, CONN_IDLE);
				return false;
			}
			PQfreeCancel(cancel);
		}

		switch (remote_connection_drain(conn, endtime, NULL))
		{
			case CONN_OK:
				/* Successfully, drained */
			case CONN_NO_RESPONSE:
				/* No response, likely beceause there was nothing to cancel */
				success = true;
				break;
			default:
				success = false;
				break;
		}
	}
	PG_CATCH();
	{
		remote_connection_set_status(conn, CONN_IDLE);
		PG_RE_THROW();
	}
	PG_END_TRY();

	remote_connection_set_status(conn, CONN_IDLE);

	return success;
}

void
remote_result_close(PGresult *res)
{
	PQclear(res);
}

/*
 * Cleanup connections and results at the end of a (sub-)transaction.
 *
 * This function is called at the end of transactions and sub-transactions to
 * auto-cleanup connections and result objects.
 */
static void
remote_connections_cleanup(SubTransactionId subtxid, bool isabort)
{
	ListNode *curr = connections.next;
	unsigned int num_connections = 0;
	unsigned int num_results = 0;

	while (curr != &connections)
	{
		TSConnection *conn = (TSConnection *) curr;

		/* Move to next connection since closing the current one might
		 * otherwise make the curr pointer invalid. */
		curr = curr->next;

		if (conn->autoclose && (subtxid == InvalidSubTransactionId || subtxid == conn->subtxid))
		{
			/* Closes the connection and frees all its PGresult objects */
			remote_connection_close(conn);
			num_connections++;
		}
		else
		{
			/* We're not closing the connection, but we should clean up any
			 * lingering results */
			ListNode *curr_result = conn->results.next;

			while (curr_result != &conn->results)
			{
				ResultEntry *entry = (ResultEntry *) curr_result;

				curr_result = curr_result->next;

				if (subtxid == InvalidSubTransactionId || subtxid == entry->subtxid)
				{
					PQclear(entry->result);
					num_results++;
				}
			}
		}
	}

	if (subtxid == InvalidSubTransactionId)
		elog(DEBUG3,
			 "cleaned up %u connections and %u results at %s of transaction",
			 num_connections,
			 num_results,
			 isabort ? "abort" : "commit");
	else
		elog(DEBUG3,
			 "cleaned up %u connections and %u results at %s of sub-transaction %u",
			 num_connections,
			 num_results,
			 isabort ? "abort" : "commit",
			 subtxid);
}

static void
remote_connection_xact_end(XactEvent event, void *unused_arg)
{
	/*
	 * We are deep down in CommitTransaction code path. We do not want our
	 * emit_log_hook_callback to interfere since it uses its own transaction
	 */
	emit_log_hook_type prev_emit_log_hook = emit_log_hook;
	emit_log_hook = NULL;

	switch (event)
	{
		case XACT_EVENT_ABORT:
		case XACT_EVENT_PARALLEL_ABORT:
			/*
			 * We expect that the waitpoint will be retried and then we
			 * will return due to the process receiving a SIGTERM if
			 * the advisory lock is exclusively held by a user call
			 */
			DEBUG_RETRY_WAITPOINT("remote_conn_xact_end");
			remote_connections_cleanup(InvalidSubTransactionId, true);
			break;
		case XACT_EVENT_COMMIT:
		case XACT_EVENT_PARALLEL_COMMIT:
			/* Same retry behavior as above */
			DEBUG_RETRY_WAITPOINT("remote_conn_xact_end");
			remote_connections_cleanup(InvalidSubTransactionId, false);
			break;
		case XACT_EVENT_PREPARE:
			/*
			 * We expect that the waitpoint will be retried and then we
			 * will return with a warning on crossing the retry count if
			 * the advisory lock is exclusively held by a user call
			 */
			DEBUG_RETRY_WAITPOINT("remote_conn_xact_end");
			break;
		default:
			/* other events are too early to use DEBUG_WAITPOINT.. */
			break;
	}

	/* re-enable the emit_log_hook */
	emit_log_hook = prev_emit_log_hook;
}

static void
remote_connection_subxact_end(SubXactEvent event, SubTransactionId subtxid,
							  SubTransactionId parent_subtxid, void *unused_arg)
{
	/*
	 * We are deep down in CommitTransaction code path. We do not want our
	 * emit_log_hook_callback to interfere since it uses its own transaction
	 */
	emit_log_hook_type prev_emit_log_hook = emit_log_hook;
	emit_log_hook = NULL;

	switch (event)
	{
		case SUBXACT_EVENT_ABORT_SUB:
			remote_connections_cleanup(subtxid, true);
			break;
		case SUBXACT_EVENT_COMMIT_SUB:
			remote_connections_cleanup(subtxid, false);
			break;
		default:
			break;
	}

	/* re-enable the emit_log_hook */
	emit_log_hook = prev_emit_log_hook;
}

bool
remote_connection_set_single_row_mode(TSConnection *conn)
{
	return PQsetSingleRowMode(conn->pg_conn);
}

static bool
send_binary_copy_header(const TSConnection *conn, TSConnectionError *err)
{
	/* File header for binary format */
	static const char file_header[] = {
		'P', 'G', 'C', 'O', 'P', 'Y', '\n', '\377', '\r', '\n', '\0', /* Signature */
		0,   0,   0,   0,											  /* 4 bytes flags */
		0,   0,   0,   0 /* 4 bytes header extension length (unused) */
	};

	int res = PQputCopyData(conn->pg_conn, file_header, sizeof(file_header));

	if (res != 1)
		return fill_connection_error(err,
									 ERRCODE_CONNECTION_FAILURE,
									 "could not set binary COPY mode",
									 conn);
	return true;
}

bool
remote_connection_begin_copy(TSConnection *conn, const char *copycmd, bool binary,
							 TSConnectionError *err)
{
	PGconn *pg_conn = remote_connection_get_pg_conn(conn);
	PGresult *volatile res = NULL;

	if (PQisnonblocking(pg_conn))
		return fill_simple_error(err,
								 ERRCODE_FEATURE_NOT_SUPPORTED,
								 "distributed copy doesn't support non-blocking connections",
								 conn);

	if (conn->status != CONN_IDLE)
		return fill_simple_error(err,
								 ERRCODE_INTERNAL_ERROR,
								 "connection not IDLE when beginning COPY",
								 conn);

	res = PQexec(pg_conn, copycmd);

	if (PQresultStatus(res) != PGRES_COPY_IN)
	{
		fill_result_error(err,
						  ERRCODE_CONNECTION_FAILURE,
						  "unable to start remote COPY on data node",
						  res);
		PQclear(res);
		return false;
	}

	PQclear(res);

	if (binary && !send_binary_copy_header(conn, err))
		goto err_end_copy;

	if (PQsetnonblocking(pg_conn, 1))
	{
		(void) fill_simple_error(err,
								 ERRCODE_CONNECTION_EXCEPTION,
								 "failed to set the connection into nonblocking mode",
								 conn);
		goto err_end_copy;
	}

	conn->binary_copy = binary;
	remote_connection_set_status(conn, CONN_COPY_IN);

	return true;
err_end_copy:
	PQputCopyEnd(pg_conn, err->msg);

	return false;
}

bool
remote_connection_put_copy_data(TSConnection *conn, const char *buffer, size_t len,
								TSConnectionError *err)
{
	int res;

	res = PQputCopyData(remote_connection_get_pg_conn(conn), buffer, len);

	if (res != 1)
		return fill_connection_error(err,
									 ERRCODE_CONNECTION_EXCEPTION,
									 "could not send COPY data",
									 conn);

	return true;
}

static bool
send_end_binary_copy_data(const TSConnection *conn, TSConnectionError *err)
{
	const uint16 buf = pg_hton16((uint16) -1);

	if (PQputCopyData(conn->pg_conn, (char *) &buf, sizeof(buf)) != 1)
		return fill_simple_error(err, ERRCODE_INTERNAL_ERROR, "could not end binary COPY", conn);

	return true;
}

/*
 * End COPY on the remote connection.
 * This function is used to clean up after errors as well, so it works in a
 * recovery fashion: it tries to bring the connection into predictable and
 * usable state, even if there are some errors or discrepancies between its
 * actual and expected state.
 */
bool
remote_connection_end_copy(TSConnection *conn, TSConnectionError *err)
{
	PGresult *res;
	bool success;

	/*
	 * In any case, try to switch the connection into the blocking mode, because
	 * that's what the non-COPY code expects.
	 */
	if (PQisnonblocking(conn->pg_conn))
	{
		/*
		 * We have to flush the connection before we can switch it into blocking
		 * mode.
		 */
		for (;;)
		{
			CHECK_FOR_INTERRUPTS();

			int flush_result = PQflush(conn->pg_conn);

			if (flush_result == 1)
			{
				/* The socket is busy, wait for it to become writable. */
				const int wait_result = WaitLatchOrSocket(MyLatch,
														  PQsocket(conn->pg_conn),
														  WL_TIMEOUT | WL_SOCKET_WRITEABLE,
														  /* timeout = */ 1000,
														  /* wait_event_info = */ 0);

				if (wait_result == 1)
				{
					/* Socket writeable. */
					continue;
				}
				else if (wait_result == 0)
				{
					/* The write to socket is taking some time. Let's just retry. */
					continue;
				}
				else
				{
					/* We shouldn't really have two or more events occur here. */
					elog(ERROR,
						 "WaitLatchOrSocket returns unexpected result %d while waiting to flush COPY "
						 "data",
						 wait_result);
				}
			}
			else if (flush_result == 0)
			{
				/* Flushed all. */
				break;
			}
			else
			{
				/* Error. */
				return fill_simple_error(err,
										 ERRCODE_CONNECTION_EXCEPTION,
										 "failed to flush the COPY connection",
										 conn);
			}
		}

		/* Switch the connection into blocking mode. */
		if (PQsetnonblocking(conn->pg_conn, 0))
		{
			return fill_simple_error(err,
									 ERRCODE_CONNECTION_EXCEPTION,
									 "failed to set the connection into blocking mode",
									 conn);
		}
	}

	/*
	 * Shouldn't have been called for a connection we know is not in COPY mode.
	 */
	if (conn->status != CONN_COPY_IN)
		return fill_simple_error(err,
								 ERRCODE_INTERNAL_ERROR,
								 "connection not in COPY_IN state when ending COPY",
								 conn);

<<<<<<< HEAD
	/*
	 * We have to flush the connection before we can switch it into blocking mode.
	 */
	for (;;)
	{
		CHECK_FOR_INTERRUPTS();

		int flush_result = PQflush(conn->pg_conn);

		if (flush_result == 1)
		{
			/* The socket is busy, wait for it to become writable. */
			const int wait_result = WaitLatchOrSocket(MyLatch,
													  PQsocket(conn->pg_conn),
													  WL_TIMEOUT | WL_SOCKET_WRITEABLE,
													  /* timeout = */ 1000,
													  /* wait_event_info = */ 0);

			if (wait_result == 1)
			{
				/* Socket writeable. */
				continue;
			}
			else if (wait_result == 0)
			{
				/* The write to socket is taking some time. Let's just retry. */
				continue;
			}
			else
			{
				/* We shouldn't really have two or more events occur here. */
				elog(ERROR,
					 "WaitLatchOrSocket returns unexpected result %d while waiting to flush COPY "
					 "data",
					 wait_result);
			}
		}
		else if (flush_result == 0)
		{
			/* Flushed all. */
			break;
		}
		else
		{
			/* Error. */
			return fill_simple_error(err,
									 ERRCODE_CONNECTION_EXCEPTION,
									 "failed to flush the COPY connection",
									 conn);
		}
	}

	/* Switch the connection into blocking mode. */
	if (PQsetnonblocking(conn->pg_conn, 0))
	{
		return fill_simple_error(err,
								 ERRCODE_CONNECTION_EXCEPTION,
								 "failed to set the connection into blocking mode",
								 conn);
	}

	/*
	 * Check whether it's in actual COPY mode. dist_copy manages COPY protocol
	 * itself because it needs to work with multiple connections concurrently.
=======

	/*
	 * Check whether it's still in COPY mode. The dist_copy manages COPY
	 * protocol itself because it needs to work with multiple connections
	 * concurrently. The remote server might leave the COPY mode for own
	 * reasons, as well. If we discover this, update our info with the actual
	 * status, but still report the error.
>>>>>>> 772bf0fb
	 */
	res = PQgetResult(conn->pg_conn);
	if (res == NULL || PQresultStatus(res) != PGRES_COPY_IN)
	{
<<<<<<< HEAD
=======
		remote_connection_set_status(conn, res == NULL ? CONN_IDLE : CONN_PROCESSING);
>>>>>>> 772bf0fb
		elog(ERROR, "connection marked as CONN_COPY_IN, but no COPY is in progress");
	}

	if (conn->binary_copy && !send_end_binary_copy_data(conn, err))
		return false;

	if (PQputCopyEnd(conn->pg_conn, NULL) != 1)
		return fill_simple_error(err,
								 ERRCODE_CONNECTION_EXCEPTION,
								 "could not end remote COPY",
								 conn);

	success = true;
	remote_connection_set_status(conn, CONN_PROCESSING);

	while ((res = PQgetResult(conn->pg_conn)))
	{
		ExecStatusType status = PQresultStatus(res);
		if (status != PGRES_COMMAND_OK)
		{
			success =
				fill_result_error(err,
								  ERRCODE_CONNECTION_EXCEPTION,
								  psprintf("invalid result status '%s' when ending remote COPY",
										   PQresStatus(status)),
								  res);
		}
	}

	Assert(res == NULL);
	remote_connection_set_status(conn, CONN_IDLE);

	return success;
}

#ifdef TS_DEBUG
/*
 * Reset the current connection stats.
 */
void
remote_connection_stats_reset(void)
{
	MemSet(&connstats, 0, sizeof(RemoteConnectionStats));
}

/*
 * Get the current connection stats.
 */
RemoteConnectionStats *
remote_connection_stats_get(void)
{
	return &connstats;
}
#endif

void
_remote_connection_init(void)
{
	RegisterXactCallback(remote_connection_xact_end, NULL);
	RegisterSubXactCallback(remote_connection_subxact_end, NULL);

	unset_libpq_envvar();
}

void
_remote_connection_fini(void)
{
	UnregisterXactCallback(remote_connection_xact_end, NULL);
	UnregisterSubXactCallback(remote_connection_subxact_end, NULL);
}<|MERGE_RESOLUTION|>--- conflicted
+++ resolved
@@ -2314,72 +2314,6 @@
 								 "connection not in COPY_IN state when ending COPY",
 								 conn);
 
-<<<<<<< HEAD
-	/*
-	 * We have to flush the connection before we can switch it into blocking mode.
-	 */
-	for (;;)
-	{
-		CHECK_FOR_INTERRUPTS();
-
-		int flush_result = PQflush(conn->pg_conn);
-
-		if (flush_result == 1)
-		{
-			/* The socket is busy, wait for it to become writable. */
-			const int wait_result = WaitLatchOrSocket(MyLatch,
-													  PQsocket(conn->pg_conn),
-													  WL_TIMEOUT | WL_SOCKET_WRITEABLE,
-													  /* timeout = */ 1000,
-													  /* wait_event_info = */ 0);
-
-			if (wait_result == 1)
-			{
-				/* Socket writeable. */
-				continue;
-			}
-			else if (wait_result == 0)
-			{
-				/* The write to socket is taking some time. Let's just retry. */
-				continue;
-			}
-			else
-			{
-				/* We shouldn't really have two or more events occur here. */
-				elog(ERROR,
-					 "WaitLatchOrSocket returns unexpected result %d while waiting to flush COPY "
-					 "data",
-					 wait_result);
-			}
-		}
-		else if (flush_result == 0)
-		{
-			/* Flushed all. */
-			break;
-		}
-		else
-		{
-			/* Error. */
-			return fill_simple_error(err,
-									 ERRCODE_CONNECTION_EXCEPTION,
-									 "failed to flush the COPY connection",
-									 conn);
-		}
-	}
-
-	/* Switch the connection into blocking mode. */
-	if (PQsetnonblocking(conn->pg_conn, 0))
-	{
-		return fill_simple_error(err,
-								 ERRCODE_CONNECTION_EXCEPTION,
-								 "failed to set the connection into blocking mode",
-								 conn);
-	}
-
-	/*
-	 * Check whether it's in actual COPY mode. dist_copy manages COPY protocol
-	 * itself because it needs to work with multiple connections concurrently.
-=======
 
 	/*
 	 * Check whether it's still in COPY mode. The dist_copy manages COPY
@@ -2387,15 +2321,11 @@
 	 * concurrently. The remote server might leave the COPY mode for own
 	 * reasons, as well. If we discover this, update our info with the actual
 	 * status, but still report the error.
->>>>>>> 772bf0fb
 	 */
 	res = PQgetResult(conn->pg_conn);
 	if (res == NULL || PQresultStatus(res) != PGRES_COPY_IN)
 	{
-<<<<<<< HEAD
-=======
 		remote_connection_set_status(conn, res == NULL ? CONN_IDLE : CONN_PROCESSING);
->>>>>>> 772bf0fb
 		elog(ERROR, "connection marked as CONN_COPY_IN, but no COPY is in progress");
 	}
 
